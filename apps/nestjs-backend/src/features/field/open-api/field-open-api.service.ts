<<<<<<< HEAD
import { Injectable } from '@nestjs/common';
import { FieldType, generateTransactionKey, IdPrefix, OpBuilder } from '@teable-group/core';
=======
/* eslint-disable @typescript-eslint/no-non-null-assertion */
import { HttpException, HttpStatus, Injectable } from '@nestjs/common';
import type { IOtOperation } from '@teable-group/core';
import {
  formatFieldErrorMessage,
  generateTransactionKey,
  IdPrefix,
  OpBuilder,
} from '@teable-group/core';
>>>>>>> 9ae9f588
import type { Doc } from '@teable/sharedb';
import { isEmpty, isString } from 'lodash';
import { ShareDbService } from '../../../share-db/share-db.service';
<<<<<<< HEAD
import { TransactionService } from '../../../share-db/transaction.service';
import { FieldSupplementService } from '../field-supplement.service';
=======
import { FieldService } from '../field.service';
>>>>>>> 9ae9f588
import type { IFieldInstance } from '../model/factory';
import { createFieldInstanceByVo } from '../model/factory';
import type { UpdateFieldRo } from '../model/update-field.ro';

@Injectable()
export class FieldOpenApiService {
  constructor(
    private readonly shareDbService: ShareDbService,
<<<<<<< HEAD
    private readonly transactionService: TransactionService,
    private readonly fieldSupplementService: FieldSupplementService
=======
    private readonly fieldService: FieldService
>>>>>>> 9ae9f588
  ) {}

  async createField(
    tableId: string,
    fieldInstance: IFieldInstance,
    transactionMeta?: { transactionKey: string; opCount: number }
  ) {
    const fields = [fieldInstance];
    if (fieldInstance.type === FieldType.Link) {
      transactionMeta = transactionMeta ?? {
        transactionKey: generateTransactionKey(),
        opCount: 2,
      };
      const prisma = await this.transactionService.getTransaction(transactionMeta);
      const symmetricField = await this.fieldSupplementService.supplementByCreate(
        prisma,
        tableId,
        fieldInstance
      );
      fields.push(symmetricField);
    }

    for (const field of fields) {
      const snapshot = this.createField2Ops(tableId, field);
      const id = snapshot.field.id;
      const collection = `${IdPrefix.Field}_${tableId}`;
      const doc = this.shareDbService.connect().get(collection, id);
      await new Promise<Doc>((resolve, reject) => {
        doc.create(snapshot, undefined, transactionMeta, (error) => {
          if (error) return reject(error);
          // console.log(`create document ${collectionId}.${id} succeed!`);
          resolve(doc);
        });
      });
    }
  }

  createField2Ops(_tableId: string, fieldInstance: IFieldInstance) {
    return OpBuilder.creator.addField.build({
      ...fieldInstance,
    });
  }

  async updateFieldById(tableId: string, fieldId: string, updateFieldRo: UpdateFieldRo) {
    const fieldVo = await this.fieldService.getField(tableId, fieldId);
    if (!fieldVo) {
      throw new HttpException(`Not found fieldId(${fieldId})`, HttpStatus.NOT_FOUND);
    }

    const oldFieldInstance = createFieldInstanceByVo(fieldVo);

    const newFieldInstance = createFieldInstanceByVo({
      ...fieldVo,
      ...updateFieldRo,
    });

    const validateKeys = ['name', 'description', 'type', 'options', 'defaultValue'];

    const updateKeys = (Object.keys(updateFieldRo) as (keyof UpdateFieldRo)[]).filter(
      (key) => oldFieldInstance[key] !== newFieldInstance[key]
    );

    const validateErrors = validateKeys
      .map((key) => this.validateUpdateField(key, newFieldInstance))
      .map((res) => res.error)
      .filter(isString);

    if (validateErrors.length > 0) {
      throw new HttpException(validateErrors[0], HttpStatus.BAD_REQUEST);
    }

    const ops = this.updateField2Ops(updateKeys, newFieldInstance, oldFieldInstance);
    const collection = `${IdPrefix.Field}_${tableId}`;
    const doc = this.shareDbService.connect().get(collection, fieldId);
    doc.fetch();
    return new Promise((resolve, reject) => {
      doc.on('load', () => {
        doc.submitOp(ops, { transactionKey: generateTransactionKey(), opCount: 1 }, (error) => {
          if (error) return reject(error);
          resolve(undefined);
        });
      });
    });
  }

  private validateUpdateField(key: string, fieldInstance: IFieldInstance) {
    switch (key) {
      case 'name':
      case 'description':
      case 'type':
        return { success: true };
      case 'defaultValue': {
        const res = fieldInstance.validateDefaultValue();
        return {
          success: res.success,
          error: res.success ? null : formatFieldErrorMessage(res.error),
        };
      }
      case 'options': {
        const res = fieldInstance.validateOptions();
        return {
          success: res.success,
          error: res.success ? null : formatFieldErrorMessage(res.error),
        };
      }
      default:
        return {
          success: false,
          error: 'The name field in the field does not support checksum',
        };
    }
  }

  updateField2Ops(
    keys: string[],
    newFieldInstance: IFieldInstance,
    oldFieldInstance: IFieldInstance
  ) {
    return keys
      .map((key) => {
        switch (key) {
          case 'name': {
            return OpBuilder.editor.setFieldName.build({
              newName: newFieldInstance.name,
              oldName: oldFieldInstance.name,
            });
          }
          case 'description': {
            return OpBuilder.editor.setFieldDescription.build({
              newDescription: newFieldInstance.description!,
              oldDescription: oldFieldInstance.description!,
            });
          }
          case 'type': {
            return OpBuilder.editor.setFieldType.build({
              newType: newFieldInstance.type,
              oldType: oldFieldInstance.type,
            });
          }
          case 'defaultValue': {
            return OpBuilder.editor.setFieldDefaultValue.build({
              newDefaultValue: newFieldInstance.defaultValue!,
              oldDefaultValue: oldFieldInstance.defaultValue! || null,
            });
          }
          case 'options': {
            return OpBuilder.editor.setFieldOptions.build({
              newOptions: newFieldInstance.options,
              oldOptions: oldFieldInstance.options,
            });
          }
          default:
            return null;
        }
      })
      .filter((v) => !isEmpty(v)) as IOtOperation[];
  }
}<|MERGE_RESOLUTION|>--- conflicted
+++ resolved
@@ -1,26 +1,19 @@
-<<<<<<< HEAD
-import { Injectable } from '@nestjs/common';
-import { FieldType, generateTransactionKey, IdPrefix, OpBuilder } from '@teable-group/core';
-=======
 /* eslint-disable @typescript-eslint/no-non-null-assertion */
 import { HttpException, HttpStatus, Injectable } from '@nestjs/common';
 import type { IOtOperation } from '@teable-group/core';
 import {
+  FieldType,
   formatFieldErrorMessage,
   generateTransactionKey,
   IdPrefix,
   OpBuilder,
 } from '@teable-group/core';
->>>>>>> 9ae9f588
 import type { Doc } from '@teable/sharedb';
 import { isEmpty, isString } from 'lodash';
 import { ShareDbService } from '../../../share-db/share-db.service';
-<<<<<<< HEAD
 import { TransactionService } from '../../../share-db/transaction.service';
 import { FieldSupplementService } from '../field-supplement.service';
-=======
 import { FieldService } from '../field.service';
->>>>>>> 9ae9f588
 import type { IFieldInstance } from '../model/factory';
 import { createFieldInstanceByVo } from '../model/factory';
 import type { UpdateFieldRo } from '../model/update-field.ro';
@@ -29,12 +22,9 @@
 export class FieldOpenApiService {
   constructor(
     private readonly shareDbService: ShareDbService,
-<<<<<<< HEAD
     private readonly transactionService: TransactionService,
-    private readonly fieldSupplementService: FieldSupplementService
-=======
+    private readonly fieldSupplementService: FieldSupplementService,
     private readonly fieldService: FieldService
->>>>>>> 9ae9f588
   ) {}
 
   async createField(
